--- conflicted
+++ resolved
@@ -37,7 +37,6 @@
         """
         Discover all packages in the monorepo with their pyproject.toml.
 
-<<<<<<< HEAD
         Returns:
             dict: A dictionary of discovered packages with their metadata.
 
@@ -82,61 +81,6 @@
 
             except (FileNotFoundError, tomlkit.exceptions.ParseError, ValueError):
                 pass
-=======
-        # Include root package if pyproject.toml exists
-        root_pyproject = os.path.join(self.repo_root, "pyproject.toml")
-        if os.path.exists(root_pyproject):
-            with open(root_pyproject, "r") as f:
-                pyproject_data = tomlkit.parse(f.read())
-
-            # Validate required fields
-            if all([
-                pyproject_data.get("project", {}).get("name"),
-                pyproject_data.get("project", {}).get("version"),
-                pyproject_data.get("tool", {})
-                    .get("semantic_release", {})
-                    .get("branches", {})
-                    .get("main", {})
-                    .get("tag_format"),
-            ]):
-                packages["feluda"] = {
-                    "package_path": self.repo_root,
-                    "pyproject_path": root_pyproject,
-                    "current_version": pyproject_data["project"]["version"],
-                    "pyproject_data": pyproject_data,
-                }
-
-        # Discover subpackages - now explicitly looking in operators/ and components/ directories
-        for subdir in ["operators", "components"]:
-            subdir_path = os.path.join(self.repo_root, subdir)
-            if os.path.exists(subdir_path):
-                for pyproject_path in glob.glob(f"{subdir_path}/**/pyproject.toml", recursive=True):
-                    package_root = os.path.dirname(pyproject_path)
-                    try:
-                        with open(pyproject_path, "r") as f:
-                            pyproject_data = tomlkit.parse(f.read())
-
-                        # Validate required fields
-                        if all([
-                            pyproject_data.get("project", {}).get("name"),
-                            pyproject_data.get("project", {}).get("version"),
-                            pyproject_data.get("tool", {})
-                                .get("semantic_release", {})
-                                .get("branches", {})
-                                .get("main", {})
-                                .get("tag_format"),
-                        ]):
-                            package_name = pyproject_data["project"]["name"]
-                            packages[package_name] = {
-                                "package_path": package_root,
-                                "pyproject_path": pyproject_path,
-                                "current_version": pyproject_data["project"]["version"],
-                                "pyproject_data": pyproject_data,
-                            }
-                    except Exception as e:
-                        print(f"Skipping invalid package at {package_root}: {e}")
-                        continue
->>>>>>> e3550dac
 
         if not packages:
             raise ValueError("No valid packages discovered in the repository")
@@ -254,7 +198,7 @@
         Args:
             package_path (str): Path to the package.
 
-<<<<<<< HEAD
+
         Returns:
             list: A list of commit messages affecting the package.
         """
@@ -270,21 +214,7 @@
                     "feluda/",
                     "pyproject.toml",
                     ":!operators/*"
-=======
-            # For root package, we need to exclude all subpackages explicitly
-            if os.path.abspath(package_path) == os.path.abspath(self.repo_root):
-                # Get all subpackage paths to exclude
-                exclude_paths = []
-                for pkg_name, pkg_info in self.packages.items():
-                    if pkg_name != "feluda":  # Skip root package
-                        rel_path = os.path.relpath(pkg_info["package_path"], self.repo_root)
-                        exclude_paths.append(f":!{rel_path}")
-
-                cmd = [
-                    "git", "log", commit_range,
-                    "--pretty=format:%B",
-                    "--", ".", *exclude_paths
->>>>>>> e3550dac
+
                 ]
             else:
                 relative_path = os.path.relpath(package_path, self.repo_root)
